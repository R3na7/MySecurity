--- conflicted
+++ resolved
@@ -17,7 +17,6 @@
                 <header class="admin-section__header">
                     <div>
                         <h3>{{ t('manage_theories') }}</h3>
-<<<<<<< HEAD
                         <p class="muted subtle">{{ t('theory_overview_hint') }}</p>
                     </div>
                     <div class="admin-section__actions">
@@ -77,18 +76,6 @@
                         </label>
                         <label>{{ t('content') }}
                             <textarea name="content" rows="14" required></textarea>
-=======
-                        <p class="muted subtle">{{ t('add_theory') }}</p>
-                    </div>
-                </header>
-                <div class="admin-section__split">
-                    <form method="post" class="form card floating-card">
-                        <input type="hidden" name="form_type" value="theory">
-                        <label>{{ t('title') }}
-                            <input type="text" name="title" required>
-                        </label>
-                        <label>{{ t('content') }}
-                            <textarea name="content" rows="6" required></textarea>
                         </label>
                         <label>{{ t('language_label') }}
                             <select name="language">
@@ -98,156 +85,14 @@
                                 <option value="all">All</option>
                             </select>
                         </label>
-                        <button class="button full-width glow" type="submit">{{ t('create') }}</button>
-                    </form>
-                    <div class="admin-collection">
-                        {% if theories %}
-                            {% for theory in theories %}
-                            <article class="collection-item floating-card">
-                                <div class="collection-item__header">
-                                    <div>
-                                        <h4>{{ theory.title }}</h4>
-                                        <span class="muted subtle">{{ t('theory_created_at') }}: {{ theory.created_at.strftime('%d.%m.%Y %H:%M') }}</span>
-                                    </div>
-                                    <span class="badge">{{ theory.language|upper }}</span>
-                                </div>
-                                <details class="collection-item__details">
-                                    <summary>{{ t('edit') }}</summary>
-                                    <form method="post" class="form inline-form">
-                                        <input type="hidden" name="form_type" value="update_theory">
-                                        <input type="hidden" name="theory_id" value="{{ theory.id }}">
-                                        <label>{{ t('title') }}
-                                            <input type="text" name="title" value="{{ theory.title }}" required>
-                                        </label>
-                                        <label>{{ t('content') }}
-                                            <textarea name="content" rows="6" required>{{ theory.content }}</textarea>
-                                        </label>
-                                        <label>{{ t('language_label') }}
-                                            <select name="language">
-                                                {% for code, name in language_choices %}
-                                                <option value="{{ code }}" {% if theory.language == code %}selected{% endif %}>{{ name }}</option>
-                                                {% endfor %}
-                                                <option value="all" {% if theory.language == 'all' %}selected{% endif %}>All</option>
-                                            </select>
-                                        </label>
-                                        <button class="button glow" type="submit">{{ t('save_changes') }}</button>
-                                    </form>
-                                </details>
-                            </article>
-                            {% endfor %}
-                        {% else %}
-                            <div class="empty-state floating-card">
-                                <p>{{ t('no_items') }}</p>
-                            </div>
-                        {% endif %}
-                    </div>
-                </div>
-            </section>
-
-            <section class="admin-section" data-section="tests" hidden role="tabpanel">
-                <header class="admin-section__header">
-                    <div>
-                        <h3>{{ t('manage_tests') }}</h3>
-                        <p class="muted subtle">{{ t('add_test') }}</p>
-                    </div>
-                </header>
-                <div class="admin-section__split">
-                    <form method="post" class="form card floating-card">
-                        <input type="hidden" name="form_type" value="test">
-                        <label>{{ t('title') }}
-                            <input type="text" name="title" required>
-                        </label>
-                        <label>{{ t('description') }}
-                            <textarea name="description" rows="4" required></textarea>
->>>>>>> eb0ec608
-                        </label>
-                        <label>{{ t('language_label') }}
-                            <select name="language">
-                                {% for code, name in language_choices %}
-                                <option value="{{ code }}">{{ name }}</option>
-                                {% endfor %}
-                                <option value="all">All</option>
-                            </select>
-                        </label>
-<<<<<<< HEAD
                         <div class="form-actions">
                             <button class="button glow" type="submit">{{ t('create') }}</button>
                             <button class="button secondary" type="button" data-section-action="close-form">{{ t('back_to_list') }}</button>
                         </div>
-=======
-                        <button class="button full-width glow" type="submit">{{ t('create') }}</button>
-                    </form>
-                    <div class="admin-collection">
-                        {% if tests %}
-                            {% for test in tests %}
-                            <article class="collection-item floating-card">
-                                <div class="collection-item__header">
-                                    <div>
-                                        <h4>{{ test.title }}</h4>
-                                        <span class="muted subtle">{{ t('created_at') }}: {{ test.created_at.strftime('%d.%m.%Y %H:%M') }}</span>
-                                    </div>
-                                    <span class="badge">{{ test.language|upper }}</span>
-                                </div>
-                                <details class="collection-item__details">
-                                    <summary>{{ t('edit') }}</summary>
-                                    <form method="post" class="form inline-form">
-                                        <input type="hidden" name="form_type" value="update_test">
-                                        <input type="hidden" name="test_id" value="{{ test.id }}">
-                                        <label>{{ t('title') }}
-                                            <input type="text" name="title" value="{{ test.title }}" required>
-                                        </label>
-                                        <label>{{ t('description') }}
-                                            <textarea name="description" rows="4" required>{{ test.description }}</textarea>
-                                        </label>
-                                        <label>{{ t('language_label') }}
-                                            <select name="language">
-                                                {% for code, name in language_choices %}
-                                                <option value="{{ code }}" {% if test.language == code %}selected{% endif %}>{{ name }}</option>
-                                                {% endfor %}
-                                                <option value="all" {% if test.language == 'all' %}selected{% endif %}>All</option>
-                                            </select>
-                                        </label>
-                                        <button class="button glow" type="submit">{{ t('save_changes') }}</button>
-                                    </form>
-                                </details>
-                            </article>
-                            {% endfor %}
-                        {% else %}
-                            <div class="empty-state floating-card">
-                                <p>{{ t('no_items') }}</p>
-                            </div>
-                        {% endif %}
-                    </div>
-                </div>
-
-                <div class="admin-section__footer">
-                    <form method="post" class="form card floating-card">
-                        <input type="hidden" name="form_type" value="question">
-                        <h4>{{ t('add_question') }}</h4>
-                        <label>{{ t('select_test') }}
-                            <select name="test_id" required>
-                                <option value="" disabled selected>--</option>
-                                {% for test in tests %}
-                                <option value="{{ test.id }}">{{ test.title }}</option>
-                                {% endfor %}
-                            </select>
-                        </label>
-                        <label>{{ t('question') }}
-                            <textarea name="prompt" rows="3" required></textarea>
-                        </label>
-                        <label>{{ t('options') }}
-                            <textarea name="options" rows="3" placeholder="{{ t('options_hint') }}" required></textarea>
-                        </label>
-                        <label>{{ t('correct_option_index') }}
-                            <input type="number" min="1" name="correct_index" required>
-                        </label>
-                        <button class="button full-width glow" type="submit">{{ t('create') }}</button>
->>>>>>> eb0ec608
                     </form>
                 </div>
             </section>
 
-<<<<<<< HEAD
             <section class="admin-section" data-section="tests" hidden role="tabpanel">
                 <header class="admin-section__header">
                     <div>
@@ -393,40 +238,6 @@
                     </div>
                 </header>
                 <div class="admin-section__body" data-view="list">
-=======
-            <section class="admin-section" data-section="users" hidden role="tabpanel">
-                <header class="admin-section__header">
-                    <div>
-                        <h3>{{ t('manage_users') }}</h3>
-                        <p class="muted subtle">{{ t('add_user') }}</p>
-                    </div>
-                </header>
-                <div class="admin-section__split admin-section__split--users">
-                    <form method="post" class="form card floating-card">
-                        <input type="hidden" name="form_type" value="create_user">
-                        <label>{{ t('username') }}
-                            <input type="text" name="username" required>
-                        </label>
-                        <label>{{ t('password') }}
-                            <input type="password" name="password" required>
-                        </label>
-                        <label>{{ t('password_confirm') }}
-                            <input type="password" name="confirm_password" required>
-                        </label>
-                        <label>{{ t('encryption_algorithm') }}
-                            <select name="algorithm" required>
-                                <option value="" disabled selected>--</option>
-                                {% for algorithm in algorithms %}
-                                <option value="{{ algorithm.id }}">{{ algorithm.name }}</option>
-                                {% endfor %}
-                            </select>
-                        </label>
-                        <label>{{ t('encryption_key') }}
-                            <input type="text" name="encryption_key" placeholder="{{ t('encryption_key_optional_notice') }}">
-                        </label>
-                        <button class="button full-width glow" type="submit">{{ t('create') }}</button>
-                    </form>
->>>>>>> eb0ec608
                     <div class="card floating-card user-management">
                         <div class="user-management__header">
                             <label class="user-search">
@@ -502,7 +313,6 @@
                         </div>
                     </div>
                 </div>
-<<<<<<< HEAD
                 <div class="admin-section__body admin-section__body--form" data-view="form" hidden>
                     <form method="post" class="form card floating-card form--wide">
                         <input type="hidden" name="form_type" value="create_user">
@@ -534,13 +344,10 @@
                         </div>
                     </form>
                 </div>
-=======
->>>>>>> eb0ec608
             </section>
         </div>
     </div>
 </section>
-<<<<<<< HEAD
 
 <template id="admin-question-template">
     <div class="question-card" data-question>
@@ -568,8 +375,6 @@
         </label>
     </div>
 </template>
-=======
->>>>>>> eb0ec608
 {% endblock %}
 
 {% block extra_scripts %}
@@ -598,7 +403,6 @@
         });
     });
 
-<<<<<<< HEAD
     sections.forEach((section) => {
         const listView = section.querySelector('[data-view="list"]');
         const formView = section.querySelector('[data-view="form"]');
@@ -618,8 +422,6 @@
         });
     });
 
-=======
->>>>>>> eb0ec608
     const searchInput = document.getElementById('user-search');
     if (searchInput) {
         const rows = document.querySelectorAll('[data-user-table] tbody tr');
@@ -633,7 +435,6 @@
         };
         searchInput.addEventListener('input', filterUsers);
     }
-<<<<<<< HEAD
 
     const questionTemplate = document.getElementById('admin-question-template');
     const optionTemplate = document.getElementById('admin-option-template');
@@ -859,8 +660,49 @@
             new QuestionBuilder(form);
         });
     }
-=======
->>>>>>> eb0ec608
+})();
+</script>
+{% endblock %}
+
+{% block extra_scripts %}
+{{ super() }}
+<script>
+(function () {
+    const navButtons = document.querySelectorAll('.admin-nav__button');
+    const sections = document.querySelectorAll('.admin-section');
+
+    const activateSection = (target) => {
+        sections.forEach((section) => {
+            const isTarget = section.dataset.section === target;
+            section.classList.toggle('is-active', isTarget);
+            section.toggleAttribute('hidden', !isTarget);
+        });
+        navButtons.forEach((button) => {
+            const isTarget = button.dataset.sectionTarget === target;
+            button.classList.toggle('is-active', isTarget);
+            button.setAttribute('aria-selected', String(isTarget));
+        });
+    };
+
+    navButtons.forEach((button) => {
+        button.addEventListener('click', () => {
+            activateSection(button.dataset.sectionTarget);
+        });
+    });
+
+    const searchInput = document.getElementById('user-search');
+    if (searchInput) {
+        const rows = document.querySelectorAll('[data-user-table] tbody tr');
+        const filterUsers = () => {
+            const query = searchInput.value.trim().toLowerCase();
+            rows.forEach((row) => {
+                const username = row.dataset.username || '';
+                const matches = !query || username.includes(query);
+                row.classList.toggle('is-hidden', !matches);
+            });
+        };
+        searchInput.addEventListener('input', filterUsers);
+    }
 })();
 </script>
 {% endblock %}