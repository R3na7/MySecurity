--- conflicted
+++ resolved
@@ -536,7 +536,6 @@
     font-size: clamp(1.2rem, 1.8vw + 0.5rem, 1.75rem);
 }
 
-<<<<<<< HEAD
 .admin-section__actions {
     display: flex;
     align-items: center;
@@ -574,8 +573,6 @@
     box-shadow: 0 28px 48px rgba(0, 0, 0, 0.32);
 }
 
-=======
->>>>>>> eb0ec608
 .admin-section__split {
     display: grid;
     grid-template-columns: minmax(280px, 320px) minmax(0, 1fr);
@@ -596,7 +593,6 @@
     padding: 1.5rem clamp(1.25rem, 2vw, 2rem);
     border-radius: 18px;
     background: rgba(11, 31, 51, 0.6);
-<<<<<<< HEAD
     border: 1px solid rgba(255, 255, 255, 0.08);
     box-shadow: 0 20px 40px rgba(0, 0, 0, 0.26);
     display: flex;
@@ -772,8 +768,6 @@
     padding: 0.75rem 1rem;
     border-radius: 14px;
     background: rgba(255, 255, 255, 0.04);
-=======
->>>>>>> eb0ec608
     border: 1px solid rgba(255, 255, 255, 0.08);
     box-shadow: 0 20px 40px rgba(0, 0, 0, 0.26);
     display: flex;
