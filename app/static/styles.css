--- conflicted
+++ resolved
@@ -36,19 +36,12 @@
     z-index: 1000;
     display: flex;
     align-items: center;
-<<<<<<< HEAD
     gap: 1.5rem;
     padding: 1rem clamp(1.25rem, 2.5vw, 3rem);
     background: linear-gradient(120deg, rgba(18, 43, 69, 0.92), rgba(11, 31, 51, 0.85));
     border-bottom: 1px solid rgba(255, 255, 255, 0.08);
     box-shadow: 0 18px 40px rgba(0, 0, 0, 0.35);
     backdrop-filter: blur(10px);
-=======
-    padding: 1rem 2rem;
-    background: rgba(11, 31, 51, 0.85);
-    backdrop-filter: blur(6px);
-    box-shadow: 0 12px 30px rgba(0, 0, 0, 0.25);
->>>>>>> ed1b8f8a
 }
 
 .navbar-brand {
@@ -199,10 +192,7 @@
     padding: 2.5rem clamp(1rem, 2vw, 2.75rem);
     max-width: 1200px;
     margin: 0 auto;
-<<<<<<< HEAD
     width: 100%;
-=======
->>>>>>> ed1b8f8a
     position: relative;
 }
 
@@ -449,7 +439,6 @@
     box-shadow: 0 20px 45px rgba(0, 0, 0, 0.28);
 }
 
-<<<<<<< HEAD
 .admin-header__text h2 {
     margin: 0 0 0.5rem;
     font-size: clamp(1.4rem, 2vw + 0.5rem, 2.1rem);
@@ -495,30 +484,6 @@
 .admin-action {
     position: relative;
     padding: 1.85rem;
-=======
-.floating-card {
-    animation: floatUp 0.6s ease forwards;
-}
-
-.floating-card[data-card-index="1"] {
-    animation-delay: 0.05s;
-}
-
-.floating-card[data-card-index="2"] {
-    animation-delay: 0.1s;
-}
-
-.floating-card[data-card-index="3"] {
-    animation-delay: 0.15s;
-}
-
-.floating-card[data-card-index="4"] {
-    animation-delay: 0.2s;
-}
-
-.user-management {
-    margin-top: 2rem;
->>>>>>> ed1b8f8a
     background: rgba(11, 31, 51, 0.6);
     border: 1px solid rgba(255, 255, 255, 0.08);
     border-radius: 16px;
@@ -617,7 +582,6 @@
     border-bottom: none;
 }
 
-<<<<<<< HEAD
 .user-table tbody tr:hover td {
     background: rgba(46, 168, 230, 0.08);
 }
@@ -631,10 +595,6 @@
 .user-name {
     font-weight: 600;
     letter-spacing: 0.01em;
-=======
-.user-table tbody tr:hover {
-    background: rgba(255, 255, 255, 0.03);
->>>>>>> ed1b8f8a
 }
 
 .badge {
@@ -945,7 +905,6 @@
         flex-direction: row;
         flex-wrap: wrap;
     }
-<<<<<<< HEAD
 
     .admin-header {
         flex-direction: column;
@@ -956,8 +915,6 @@
         width: 100%;
         justify-content: flex-start;
     }
-=======
->>>>>>> ed1b8f8a
 }
 
 @media (prefers-reduced-motion: reduce) {
